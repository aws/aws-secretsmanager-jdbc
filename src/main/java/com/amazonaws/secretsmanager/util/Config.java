/*
 * Copyright 2018 Amazon.com, Inc. or its affiliates. All Rights Reserved.
 *
 * Licensed under the Apache License, Version 2.0 (the "License"). You may not use this file except in compliance with
 * the License. A copy of the License is located at
 *
 * http://aws.amazon.com/apache2.0
 *
 * or in the "license" file accompanying this file. This file is distributed on an "AS IS" BASIS, WITHOUT WARRANTIES OR
 * CONDITIONS OF ANY KIND, either express or implied. See the License for the specific language governing permissions
 * and limitations under the License.
 */
package com.amazonaws.secretsmanager.util;

import java.io.InputStream;
import java.io.IOException;

import java.util.Enumeration;
import java.util.NoSuchElementException;
import java.util.Properties;

import lombok.EqualsAndHashCode;

/**
 * <p>
 * A class for accessing configuration information from a properties file or from the System properties. Properties
 * defined in the file will override the properties set in the System properties. The properties file should be
 * located somewhere on the class path for the class loader used to load this class.
 * </p>
 *
 * <p>
 * The default file that properties will be fetched from is referred to by <code>Config.CONFIG_FILE_NAME</code>.
 * </p>
 */
@EqualsAndHashCode
public final class Config {

    /**
     * The name of the properties file used for configuration; "secretsmanager.properties".
     */
    public static final String CONFIG_FILE_NAME = "secretsmanager.properties";

    private Properties config;

    private String prefix;

    /**
     * Private constructor to load the properties.
     *
     * @param prefix                                            The prefix of the properties used by the config that
     *                                                          this subconfig was extracted from.
     * @param config                                            The properties that this config should contain.
     */
    private Config(String prefix, Properties config) {
        this.config = config;
        this.prefix = prefix;
    }

    /**
     * Loads the configuration properties from the specified config file. Defaults will be the System properties if the
     * file is not present.
     *
     * @param resourceName                                      The name of the config file to load from.
     *
     * @return Properties                                       The properties that this object should serve.
     */
    private static Properties loadPropertiesFromConfigFile(String resourceName) {
        Properties newConfig = new Properties(System.getProperties());

<<<<<<< HEAD
        try (InputStream configFile = Thread.currentThread().getContextClassLoader().getResourceAsStream(resourceName)) {
            if (configFile != null) {
=======
        InputStream configFile;

        try {
            configFile = ClassLoader.getSystemResourceAsStream(resourceName);
            if(configFile != null) {
>>>>>>> 106cee88
                newConfig.load(configFile);
                configFile.close();
            }
        } catch (IOException e) {
            throw new PropertyException("An error occured when loading the property file, " + CONFIG_FILE_NAME, e);
        }
        return newConfig;
    }

    /**
     * Loads a configuration from a specific configuration file. Will use the System properties as defaults.
     *
     * @param resourceName                                      The name of the config file to load from.
     *
     * @return Config                                           A new <code>Config</code> with the properties from the
     *                                                          file and the system properties as defaults.
     */
    public static Config loadConfigFrom(String resourceName) {
        return new Config(null, Config.loadPropertiesFromConfigFile(resourceName));
    }

    /**
     * Loads a configuration from <code>CONFIG_FILE_NAME</code>. Will use the System properties as defaults.
     *
     * @return Config                                           A new <code>Config</code> with the properties from the
     *                                                          <code>CONFIG_FILE_NAME</code> file and the system
     *                                                          properties as defaults.
     */
    public static Config loadMainConfig() {
        return loadConfigFrom(CONFIG_FILE_NAME);
    }

    /**
     * Consumes a full property name and checks if it lies beneath the given subprefix.
     *
     * @param propertyName                                      The full property name to check.
     * @param subprefix                                         The subprefix to check for membership in.
     *
     * @return boolean                                          Whether or not the <code>propertyName</code> falls under
     *                                                          the <code>subprefix</code>.
     */
    private boolean isSubproperty(String propertyName, String subprefix) {
        return propertyName.indexOf(subprefix + ".") == 0;
    }

    /**
     * Get the subproperty from the property by removing the subprefix.
     *
     * @param fullPropertyName                                  The property name to remove the subprefix from.
     * @param subprefix                                         The subprefix to remove.
     *
     * @return String                                           The property name with the subprefix removed from the
     *                                                          beginning.
     */
    private String getSubproperty(String fullPropertyName, String subprefix) {
        return fullPropertyName.substring(subprefix.length() + 1);
    }

    /**
     * Extracts all of the properties for a given subprefix into its own <code>Config</code> object. The property
     * names will be changed to no longer have the subprefix.
     *
     * @param subprefix                                         The subprefix to get all of the properties for.
     *
     * @return Config                                           Configuration properties for the subprefix
     */
    public Config getSubconfig(String subprefix) {
        Enumeration<String> propertyNames = (Enumeration<String>) config.propertyNames();
        Properties subconfig = null;
        while (propertyNames.hasMoreElements()) {
            String name = propertyNames.nextElement();
            if (isSubproperty(name, subprefix)) {
                if (subconfig == null) {
                    subconfig = new Properties();
                }
                String subpropertyName = getSubproperty(name, subprefix);
                subconfig.setProperty(subpropertyName, config.getProperty(name));
            }
        }
        if (subconfig == null) {
            return null;
        } else if (prefix != null) {
            return new Config(prefix + "." + subprefix, subconfig);
        } else {
            return new Config(subprefix, subconfig);
        }
    }

    /**
     * Extends a property name to be the full version written in the configuration file. This full name is not
     * necessarily the name that the property is indexed with in this <code>Config</code> object.
     *
     * @param propertyName                                      The property name to extend.
     *
     * @return String                                           The full property name as written in the configuration
     *                                                          file.
     */
    public String fullPropertyName(String propertyName) {
        if (prefix != null) {
            return prefix + "." + propertyName;
        } else  {
            return propertyName;
        }
    }

    /**
     * Returns a <code>String</code> property or a default value if the property is not set.
     *
     * @param propertyName                                      The name of the property to retrieve.
     * @param defaultValue                                      The default value to use.
     *
     * @return String                                           The <code>String</code> property or a default value if
     *                                                          the property is not set.
     */
    public String getStringPropertyWithDefault(String propertyName, String defaultValue) {
        String propertyValue = config.getProperty(propertyName);
        if (propertyValue == null) {
            return defaultValue;
        } else {
            return propertyValue;
        }
    }

    /**
     * Returns a <code>int</code> property or a default value if the property is not set.
     *
     * @param propertyName                                      The name of the property to retrieve.
     * @param defaultValue                                      The default value to use.
     *
     * @return int                                              The <code>int</code> property or a default value if
     *                                                          the property is not set.
     *
     * @throws PropertyException                                If the property value is not a decimal <code>int</code>.
     */
    public int getIntPropertyWithDefault(String propertyName, int defaultValue) {
        String propertyValue = config.getProperty(propertyName);
        if (propertyValue == null) {
            return defaultValue;
        } else {
            try  {
                return Integer.parseInt(propertyValue);
            } catch (NumberFormatException e) {
                throw new PropertyException(fullPropertyName(propertyName) + " must be of type int. Please check "
                                            + Config.CONFIG_FILE_NAME + " or your system properties for typos.", e);
            }
        }
    }

    /**
     * Returns a <code>long</code> property or a default value if the property is not set.
     *
     * @param propertyName                                      The name of the property to retrieve.
     * @param defaultValue                                      The default value to use.
     *
     * @return long                                             The <code>long</code> property or a default value if
     *                                                          the property is not set.
     *
     * @throws PropertyException                                If the property value is not a decimal
     *                                                          <code>long</code>.
     */
    public long getLongPropertyWithDefault(String propertyName, long defaultValue) {
        String propertyValue = config.getProperty(propertyName);
        if (propertyValue == null) {
            return defaultValue;
        } else {
            try  {
                return Long.parseLong(propertyValue);
            } catch (NumberFormatException e) {
                throw new PropertyException(fullPropertyName(propertyName) + " must be of type long. Please check "
                                            + Config.CONFIG_FILE_NAME + " or your system properties for typos.", e);
            }
        }
    }

    /**
     * Returns a <code>Class</code> property or a default value if the property is not set.
     *
     * @param propertyName                                      The name of the property to retrieve.
     * @param defaultValue                                      The default value to use.
     *
     * @return Class                                            The <code>Class</code> property or a default value if
     *                                                          the property is not set.
     *
     * @throws PropertyException                                If the class name does not exist in this class loader.
     */
    public Class getClassPropertyWithDefault(String propertyName, Class defaultValue) {
        String propertyValue = config.getProperty(propertyName);
        if (propertyValue == null) {
            return defaultValue;
        } else {
            try  {
                return Class.forName(propertyValue);
            } catch (ClassNotFoundException e) {
                throw new PropertyException(fullPropertyName(propertyName) + " must be a valid class name. Please check"
                                           + " " + Config.CONFIG_FILE_NAME + " or your system properties for typos.",
                                           e);
            }
        }
    }

    /**
     * Throws a <code>NoSuchElementException</code> if a value is not set for the given property name.
     *
     * @param propertyName                                      The property to check.
     *
     * @throws NoSuchElementException                           If the property is not set.
     */
    private void throwIfPropertyIsNotSet(String propertyName) {
        if (config.getProperty(propertyName) == null) {
            throw new NoSuchElementException(fullPropertyName(propertyName)
                                             + " property must be specified either in " + Config.CONFIG_FILE_NAME
                                             + " or in the system properties.");
        }
    }

    /**
     * Returns a <code>String</code> property or throws a <code>NoSuchElementException</code> if the property is not
     * set.
     *
     * @param propertyName                                      The name of the property to retrieve.
     *
     * @return String                                           The <code>String</code> property or a default value if
     *                                                          the property is not set.
     *
     * @throws NoSuchElementException                           If the property is not set.
     */
    public String getRequiredStringProperty(String propertyName) {
        throwIfPropertyIsNotSet(propertyName);
        String propertyValue = config.getProperty(propertyName);
        return propertyValue;
    }

    /**
     * Returns a <code>int</code> property or throws a <code>NoSuchElementException</code> if the property is not set.
     *
     * @param propertyName                                      The name of the property to retrieve.
     *
     * @return int                                              The <code>int</code> property or a default value if
     *                                                          the property is not set.
     *
     * @throws PropertyException                                If the property value is not a decimal <code>int</code>.
     * @throws NoSuchElementException                           If the property is not set.
     */
    public int getRequiredIntProperty(String propertyName) {
        throwIfPropertyIsNotSet(propertyName);
        return getIntPropertyWithDefault(propertyName, 0);
    }

    /**
     * Returns a <code>long</code> property or throws a <code>NoSuchElementException</code> if the property is not set.
     *
     * @param propertyName                                      The name of the property to retrieve.
     *
     * @return long                                             The <code>long</code> property or a default value if
     *                                                          the property is not set.
     *
     * @throws PropertyException                                If the property value is not a decimal
     *                                                          <code>long</code>.
     * @throws NoSuchElementException                           If the property is not set.
     */
    public long getRequiredLongProperty(String propertyName) {
        throwIfPropertyIsNotSet(propertyName);
        return getLongPropertyWithDefault(propertyName, 0);
    }

    /**
     * Returns a <code>Class</code> property or throws a <code>NoSuchElementException</code> if the property is not set.
     *
     * @param propertyName                                      The name of the property to retrieve.
     *
     * @return Class                                            The <code>Class</code> property or a default value if
     *                                                          the property is not set.
     *
     * @throws PropertyException                                If the class name does not exist in this class loader.
     * @throws NoSuchElementException                           If the property is not set.
     */
    public Class getRequiredClassProperty(String propertyName) {
        throwIfPropertyIsNotSet(propertyName);
        return getClassPropertyWithDefault(propertyName, null);
    }
}<|MERGE_RESOLUTION|>--- conflicted
+++ resolved
@@ -67,16 +67,11 @@
     private static Properties loadPropertiesFromConfigFile(String resourceName) {
         Properties newConfig = new Properties(System.getProperties());
 
-<<<<<<< HEAD
-        try (InputStream configFile = Thread.currentThread().getContextClassLoader().getResourceAsStream(resourceName)) {
-            if (configFile != null) {
-=======
         InputStream configFile;
 
         try {
-            configFile = ClassLoader.getSystemResourceAsStream(resourceName);
+            configFile = Thread.currentThread().getContextClassLoader().getResourceAsStream(resourceName);
             if(configFile != null) {
->>>>>>> 106cee88
                 newConfig.load(configFile);
                 configFile.close();
             }
