--- conflicted
+++ resolved
@@ -46,7 +46,7 @@
     /**
      * Default driver class to use.
      */
-    public static final String DEFAULT_DRIVER = "com.amazon.redshift.jdbc42.Driver";
+    public static final String DEFAULT_DRIVER = "com.amazon.redshift.Driver";
 
     static {
         AWSSecretsManagerDriver.register(new AWSSecretsManagerRedshiftDriver());
@@ -134,10 +134,6 @@
 
     @Override
     public String getDefaultDriverClass() {
-<<<<<<< HEAD
         return DEFAULT_DRIVER;
-=======
-        return "com.amazon.redshift.Driver";
->>>>>>> 42dc301c
     }
 }